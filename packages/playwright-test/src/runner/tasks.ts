--- conflicted
+++ resolved
@@ -107,15 +107,11 @@
   const taskRunner = new TaskRunner<TestRun>(reporter, config.config.globalTimeout);
   taskRunner.addTask('load tests', createLoadTask(mode, { ...options, filterOnly: false }));
   taskRunner.addTask('report begin', async ({ reporter, rootSuite }) => {
-<<<<<<< HEAD
     if (Abq.shouldGenerateManifest()) {
       Abq.sendManifest(rootSuite!);
       return;
     }
-    reporter.onBegin?.(config.config, rootSuite!);
-=======
     reporter.onBegin(config.config, rootSuite!);
->>>>>>> e6bc32b0
     return () => reporter.onEnd();
   });
   return taskRunner;
