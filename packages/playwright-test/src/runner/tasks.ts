/**
 * Copyright Microsoft Corporation. All rights reserved.
 *
 * Licensed under the Apache License, Version 2.0 (the "License");
 * you may not use this file except in compliance with the License.
 * You may obtain a copy of the License at
 *
 *     http://www.apache.org/licenses/LICENSE-2.0
 *
 * Unless required by applicable law or agreed to in writing, software
 * distributed under the License is distributed on an "AS IS" BASIS,
 * WITHOUT WARRANTIES OR CONDITIONS OF ANY KIND, either express or implied.
 * See the License for the specific language governing permissions and
 * limitations under the License.
 */

import fs from 'fs';
import path from 'path';
import { promisify } from 'util';
import { debug, rimraf } from 'playwright-core/lib/utilsBundle';
import { Dispatcher, type EnvByProjectId } from './dispatcher';
import type { TestRunnerPluginRegistration } from '../plugins';
import type { Multiplexer } from '../reporters/multiplexer';
import { createTestGroups, type TestGroup } from '../runner/testGroups';
import type { Task } from './taskRunner';
import { TaskRunner } from './taskRunner';
import type { Suite } from '../common/test';
import type { FullConfigInternal, FullProjectInternal } from '../common/types';
import { collectProjectsAndTestFiles, createRootSuite, loadFileSuites, loadGlobalHook } from './loadUtils';
import type { Matcher } from '../util';
import * as Abq from './abq';

const removeFolderAsync = promisify(rimraf);
const readDirAsync = promisify(fs.readdir);

type ProjectWithTestGroups = {
  project: FullProjectInternal;
  projectSuite: Suite;
  testGroups: TestGroup[];
};

type Phase = {
  dispatcher: Dispatcher,
  projects: ProjectWithTestGroups[]
};

export type TaskRunnerState = {
  reporter: Multiplexer;
  config: FullConfigInternal;
  rootSuite?: Suite;
  phases: Phase[];
};

export function createTaskRunner(config: FullConfigInternal, reporter: Multiplexer): TaskRunner<TaskRunnerState> {
  const taskRunner = new TaskRunner<TaskRunnerState>(reporter, config.globalTimeout);
  addGlobalSetupTasks(taskRunner, config);
  taskRunner.addTask('load tests', createLoadTask('in-process', true));
  addRunTasks(taskRunner, config);
  return taskRunner;
}

export function createTaskRunnerForWatchSetup(config: FullConfigInternal, reporter: Multiplexer): TaskRunner<TaskRunnerState> {
  const taskRunner = new TaskRunner<TaskRunnerState>(reporter, 0);
  addGlobalSetupTasks(taskRunner, config);
  return taskRunner;
}

export function createTaskRunnerForWatch(config: FullConfigInternal, reporter: Multiplexer, projectsToIgnore?: Set<FullProjectInternal>, additionalFileMatcher?: Matcher): TaskRunner<TaskRunnerState> {
  const taskRunner = new TaskRunner<TaskRunnerState>(reporter, 0);
  taskRunner.addTask('load tests', createLoadTask('out-of-process', true, projectsToIgnore, additionalFileMatcher));
  addRunTasks(taskRunner, config);
  return taskRunner;
}

function addGlobalSetupTasks(taskRunner: TaskRunner<TaskRunnerState>, config: FullConfigInternal) {
  for (const plugin of config._internal.plugins)
    taskRunner.addTask('plugin setup', createPluginSetupTask(plugin));
  if (config.globalSetup || config.globalTeardown)
    taskRunner.addTask('global setup', createGlobalSetupTask());
  taskRunner.addTask('clear output', createRemoveOutputDirsTask());
}

function addRunTasks(taskRunner: TaskRunner<TaskRunnerState>, config: FullConfigInternal) {
  taskRunner.addTask('create phases', createPhasesTask());
  taskRunner.addTask('report begin', async ({ reporter, rootSuite }) => {
    reporter.onBegin?.(config, rootSuite!);
    return () => reporter.onEnd();
  });
  for (const plugin of config._internal.plugins)
    taskRunner.addTask('plugin begin', createPluginBeginTask(plugin));
  taskRunner.addTask('start workers', createWorkersTask());
  taskRunner.addTask('test suite', createRunTestsTask());
  return taskRunner;
}

export function createTaskRunnerForList(config: FullConfigInternal, reporter: Multiplexer, mode: 'in-process' | 'out-of-process'): TaskRunner<TaskRunnerState> {
  const taskRunner = new TaskRunner<TaskRunnerState>(reporter, config.globalTimeout);
  taskRunner.addTask('load tests', createLoadTask(mode, false));
  taskRunner.addTask('report begin', async ({ reporter, rootSuite }) => {
    if (Abq.shouldGenerateManifest()) {
      Abq.sendManifest(rootSuite!);
      return;
    }
    reporter.onBegin?.(config, rootSuite!);
    return () => reporter.onEnd();
  });
  return taskRunner;
}

function createPluginSetupTask(plugin: TestRunnerPluginRegistration): Task<TaskRunnerState> {
  return async ({ config, reporter }) => {
    if (typeof plugin.factory === 'function')
      plugin.instance = await plugin.factory();
    else
      plugin.instance = plugin.factory;
    await plugin.instance?.setup?.(config, config._internal.configDir, reporter);
    return () => plugin.instance?.teardown?.();
  };
}

function createPluginBeginTask(plugin: TestRunnerPluginRegistration): Task<TaskRunnerState> {
  return async ({ rootSuite }) => {
    await plugin.instance?.begin?.(rootSuite!);
    return () => plugin.instance?.end?.();
  };
}

function createGlobalSetupTask(): Task<TaskRunnerState> {
  return async ({ config }) => {
    const setupHook = config.globalSetup ? await loadGlobalHook(config, config.globalSetup) : undefined;
    const teardownHook = config.globalTeardown ? await loadGlobalHook(config, config.globalTeardown) : undefined;
    const globalSetupResult = setupHook ? await setupHook(config) : undefined;
    return async () => {
      if (typeof globalSetupResult === 'function')
        await globalSetupResult();
      await teardownHook?.(config);
    };
  };
}

function createRemoveOutputDirsTask(): Task<TaskRunnerState> {
  return async ({ config }) => {
    const outputDirs = new Set<string>();
    for (const p of config.projects) {
      if (!config._internal.cliProjectFilter || config._internal.cliProjectFilter.includes(p.name))
        outputDirs.add(p.outputDir);
    }

    await Promise.all(Array.from(outputDirs).map(outputDir => removeFolderAsync(outputDir).catch(async (error: any) => {
      if ((error as any).code === 'EBUSY') {
        // We failed to remove folder, might be due to the whole folder being mounted inside a container:
        //   https://github.com/microsoft/playwright/issues/12106
        // Do a best-effort to remove all files inside of it instead.
        const entries = await readDirAsync(outputDir).catch(e => []);
        await Promise.all(entries.map(entry => removeFolderAsync(path.join(outputDir, entry))));
      } else {
        throw error;
      }
    })));
  };
}

function createLoadTask(mode: 'out-of-process' | 'in-process', shouldFilterOnly: boolean, projectsToIgnore = new Set<FullProjectInternal>(), additionalFileMatcher?: Matcher): Task<TaskRunnerState> {
  return async (context, errors) => {
    const { config } = context;
    const filesToRunByProject = await collectProjectsAndTestFiles(config, projectsToIgnore, additionalFileMatcher);
    const fileSuitesByProject = await loadFileSuites(mode, config, filesToRunByProject, errors);
    context.rootSuite = await createRootSuite(config, fileSuitesByProject, errors, shouldFilterOnly);
    // Fail when no tests.
    if (!context.rootSuite.allTests().length && !config._internal.passWithNoTests && !config.shard)
      throw new Error(`No tests found`);

    const abqIncompatibilityErrors = Abq.checkForConfigurationIncompatibility(config, config._internal.cliProjectFilter ?? []);
    if (abqIncompatibilityErrors.length) {
      throw new Error(abqIncompatibilityErrors.join('\n'));
    }
  };
}

function createPhasesTask(): Task<TaskRunnerState> {
  return async context => {
    context.config._internal.maxConcurrentTestGroups = 0;

    const processed = new Set<FullProjectInternal>();
    const projectToSuite = new Map(context.rootSuite!.suites.map(suite => [suite.project() as FullProjectInternal, suite]));
    for (let i = 0; i < projectToSuite.size; i++) {
      // Find all projects that have all their dependencies processed by previous phases.
      const phaseProjects: FullProjectInternal[] = [];
      for (const project of projectToSuite.keys()) {
        if (processed.has(project))
          continue;
        if (project._internal.deps.find(p => !processed.has(p)))
          continue;
        phaseProjects.push(project);
      }

<<<<<<< HEAD
      const testGroupsInPhase = projects.reduce((acc, project) => acc + project.testGroups.length, 0);
      debug('pw:test:task')(`running phase with ${projects.map(p => p.project.name).sort()} projects, ${testGroupsInPhase} testGroups`);
      const dispatcher = Abq.enabled() ? new Abq.AbqDispatcher(config, reporter) : new Dispatcher(config, reporter);
      context.phases.push({ dispatcher, projects });
      context.config._internal.maxConcurrentTestGroups = Math.max(context.config._internal.maxConcurrentTestGroups, testGroupsInPhase);
=======
      // Create a new phase.
      for (const project of phaseProjects)
        processed.add(project);
      if (phaseProjects.length) {
        let testGroupsInPhase = 0;
        const phase: Phase = { dispatcher: new Dispatcher(context.config, context.reporter), projects: [] };
        context.phases.push(phase);
        for (const project of phaseProjects) {
          const projectSuite = projectToSuite.get(project)!;
          const testGroups = createTestGroups(projectSuite, context.config.workers);
          phase.projects.push({ project, projectSuite, testGroups });
          testGroupsInPhase += testGroups.length;
        }
        debug('pw:test:task')(`created phase #${context.phases.length} with ${phase.projects.map(p => p.project.name).sort()} projects, ${testGroupsInPhase} testGroups`);
        context.config._internal.maxConcurrentTestGroups = Math.max(context.config._internal.maxConcurrentTestGroups, testGroupsInPhase);
      }
>>>>>>> d806c980
    }
  };
}

function createWorkersTask(): Task<TaskRunnerState> {
  return async ({ phases }) => {
    return async () => {
      for (const { dispatcher } of phases.reverse())
        await dispatcher.stop();
    };
  };
}

function createRunTestsTask(): Task<TaskRunnerState> {
  return async context => {
    const { phases } = context;
    const successfulProjects = new Set<FullProjectInternal>();
    const extraEnvByProjectId: EnvByProjectId = new Map();

    for (const { dispatcher, projects } of phases) {
      // Each phase contains dispatcher and a set of test groups.
      // We don't want to run the test groups beloning to the projects
      // that depend on the projects that failed previously.
      const phaseTestGroups: TestGroup[] = [];
      for (const { project, testGroups } of projects) {
        // Inherit extra enviroment variables from dependencies.
        let extraEnv: Record<string, string | undefined> = {};
        for (const dep of project._internal.deps)
          extraEnv = { ...extraEnv, ...extraEnvByProjectId.get(dep._internal.id) };
        extraEnvByProjectId.set(project._internal.id, extraEnv);

        const hasFailedDeps = project._internal.deps.some(p => !successfulProjects.has(p));
        if (!hasFailedDeps) {
          phaseTestGroups.push(...testGroups);
        } else {
          for (const testGroup of testGroups) {
            for (const test of testGroup.tests)
              test._appendTestResult().status = 'skipped';
          }
        }
      }

      if (phaseTestGroups.length) {
        await dispatcher!.run(phaseTestGroups, extraEnvByProjectId);
        await dispatcher.stop();
        for (const [projectId, envProduced] of dispatcher.producedEnvByProjectId()) {
          const extraEnv = extraEnvByProjectId.get(projectId) || {};
          extraEnvByProjectId.set(projectId, { ...extraEnv, ...envProduced });
        }
      }

      // If the worker broke, fail everything, we have no way of knowing which
      // projects failed.
      if (!dispatcher.hasWorkerErrors()) {
        for (const { project, projectSuite } of projects) {
          const hasFailedDeps = project._internal.deps.some(p => !successfulProjects.has(p));
          if (!hasFailedDeps && !projectSuite.allTests().some(test => !test.ok()))
            successfulProjects.add(project);
        }
      }
    }
  };
}<|MERGE_RESOLUTION|>--- conflicted
+++ resolved
@@ -194,19 +194,13 @@
         phaseProjects.push(project);
       }
 
-<<<<<<< HEAD
-      const testGroupsInPhase = projects.reduce((acc, project) => acc + project.testGroups.length, 0);
-      debug('pw:test:task')(`running phase with ${projects.map(p => p.project.name).sort()} projects, ${testGroupsInPhase} testGroups`);
-      const dispatcher = Abq.enabled() ? new Abq.AbqDispatcher(config, reporter) : new Dispatcher(config, reporter);
-      context.phases.push({ dispatcher, projects });
-      context.config._internal.maxConcurrentTestGroups = Math.max(context.config._internal.maxConcurrentTestGroups, testGroupsInPhase);
-=======
       // Create a new phase.
       for (const project of phaseProjects)
         processed.add(project);
       if (phaseProjects.length) {
         let testGroupsInPhase = 0;
-        const phase: Phase = { dispatcher: new Dispatcher(context.config, context.reporter), projects: [] };
+        const dispatcher = Abq.enabled() ? new Abq.AbqDispatcher(context.config, context.reporter) : new Dispatcher(context.config, context.reporter);
+        const phase: Phase = { dispatcher, projects: [] };
         context.phases.push(phase);
         for (const project of phaseProjects) {
           const projectSuite = projectToSuite.get(project)!;
@@ -217,7 +211,6 @@
         debug('pw:test:task')(`created phase #${context.phases.length} with ${phase.projects.map(p => p.project.name).sort()} projects, ${testGroupsInPhase} testGroups`);
         context.config._internal.maxConcurrentTestGroups = Math.max(context.config._internal.maxConcurrentTestGroups, testGroupsInPhase);
       }
->>>>>>> d806c980
     }
   };
 }
