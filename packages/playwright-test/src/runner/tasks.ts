/**
 * Copyright Microsoft Corporation. All rights reserved.
 *
 * Licensed under the Apache License, Version 2.0 (the "License");
 * you may not use this file except in compliance with the License.
 * You may obtain a copy of the License at
 *
 *     http://www.apache.org/licenses/LICENSE-2.0
 *
 * Unless required by applicable law or agreed to in writing, software
 * distributed under the License is distributed on an "AS IS" BASIS,
 * WITHOUT WARRANTIES OR CONDITIONS OF ANY KIND, either express or implied.
 * See the License for the specific language governing permissions and
 * limitations under the License.
 */

import fs from 'fs';
import path from 'path';
import { promisify } from 'util';
import { debug, rimraf } from 'playwright-core/lib/utilsBundle';
import { Dispatcher, type EnvByProjectId } from './dispatcher';
import type { TestRunnerPluginRegistration } from '../plugins';
import type { Multiplexer } from '../reporters/multiplexer';
import { createTestGroups, type TestGroup } from '../runner/testGroups';
import type { Task } from './taskRunner';
import { TaskRunner } from './taskRunner';
import type { FullConfigInternal, FullProjectInternal } from '../common/config';
import { collectProjectsAndTestFiles, createRootSuite, loadFileSuites, loadGlobalHook } from './loadUtils';
import type { Matcher } from '../util';
<<<<<<< HEAD
import * as Abq from './abq';
=======
import type { Suite } from '../common/test';
>>>>>>> eed6c332

const removeFolderAsync = promisify(rimraf);
const readDirAsync = promisify(fs.readdir);

type ProjectWithTestGroups = {
  project: FullProjectInternal;
  projectSuite: Suite;
  testGroups: TestGroup[];
};

export type Phase = {
  dispatcher: Dispatcher,
  projects: ProjectWithTestGroups[]
};

export class TestRun {
  readonly reporter: Multiplexer;
  readonly config: FullConfigInternal;
  rootSuite: Suite | undefined = undefined;
  readonly phases: Phase[] = [];
  projects: FullProjectInternal[] = [];
  projectFiles: Map<FullProjectInternal, string[]> = new Map();
  projectType: Map<FullProjectInternal, 'top-level' | 'dependency'> = new Map();
  projectSuites: Map<FullProjectInternal, Suite[]> = new Map();

  constructor(config: FullConfigInternal, reporter: Multiplexer) {
    this.config = config;
    this.reporter = reporter;
  }
}

export function createTaskRunner(config: FullConfigInternal, reporter: Multiplexer): TaskRunner<TestRun> {
  const taskRunner = new TaskRunner<TestRun>(reporter, config.config.globalTimeout);
  addGlobalSetupTasks(taskRunner, config);
  taskRunner.addTask('load tests', createLoadTask('in-process', true));
  addRunTasks(taskRunner, config);
  return taskRunner;
}

export function createTaskRunnerForWatchSetup(config: FullConfigInternal, reporter: Multiplexer): TaskRunner<TestRun> {
  const taskRunner = new TaskRunner<TestRun>(reporter, 0);
  addGlobalSetupTasks(taskRunner, config);
  return taskRunner;
}

export function createTaskRunnerForWatch(config: FullConfigInternal, reporter: Multiplexer, additionalFileMatcher?: Matcher): TaskRunner<TestRun> {
  const taskRunner = new TaskRunner<TestRun>(reporter, 0);
  taskRunner.addTask('load tests', createLoadTask('out-of-process', true, additionalFileMatcher));
  addRunTasks(taskRunner, config);
  return taskRunner;
}

function addGlobalSetupTasks(taskRunner: TaskRunner<TestRun>, config: FullConfigInternal) {
  for (const plugin of config.plugins)
    taskRunner.addTask('plugin setup', createPluginSetupTask(plugin));
  if (config.config.globalSetup || config.config.globalTeardown)
    taskRunner.addTask('global setup', createGlobalSetupTask());
  taskRunner.addTask('clear output', createRemoveOutputDirsTask());
}

function addRunTasks(taskRunner: TaskRunner<TestRun>, config: FullConfigInternal) {
  taskRunner.addTask('create phases', createPhasesTask());
  taskRunner.addTask('report begin', async ({ reporter, rootSuite }) => {
    reporter.onBegin?.(config.config, rootSuite!);
    return () => reporter.onEnd();
  });
  for (const plugin of config.plugins)
    taskRunner.addTask('plugin begin', createPluginBeginTask(plugin));
  taskRunner.addTask('start workers', createWorkersTask());
  taskRunner.addTask('test suite', createRunTestsTask());
  return taskRunner;
}

export function createTaskRunnerForList(config: FullConfigInternal, reporter: Multiplexer, mode: 'in-process' | 'out-of-process'): TaskRunner<TestRun> {
  const taskRunner = new TaskRunner<TestRun>(reporter, config.config.globalTimeout);
  taskRunner.addTask('load tests', createLoadTask(mode, false));
  taskRunner.addTask('report begin', async ({ reporter, rootSuite }) => {
<<<<<<< HEAD
    if (Abq.shouldGenerateManifest()) {
      Abq.sendManifest(rootSuite!);
      return;
    }
    reporter.onBegin?.(config, rootSuite!);
=======
    reporter.onBegin?.(config.config, rootSuite!);
>>>>>>> eed6c332
    return () => reporter.onEnd();
  });
  return taskRunner;
}

function createPluginSetupTask(plugin: TestRunnerPluginRegistration): Task<TestRun> {
  return async ({ config, reporter }) => {
    if (typeof plugin.factory === 'function')
      plugin.instance = await plugin.factory();
    else
      plugin.instance = plugin.factory;
    await plugin.instance?.setup?.(config.config, config.configDir, reporter);
    plugin.babelPlugins = await plugin.instance?.babelPlugins?.() || [];
    return () => plugin.instance?.teardown?.();
  };
}

function createPluginBeginTask(plugin: TestRunnerPluginRegistration): Task<TestRun> {
  return async ({ rootSuite }) => {
    await plugin.instance?.begin?.(rootSuite!);
    return () => plugin.instance?.end?.();
  };
}

function createGlobalSetupTask(): Task<TestRun> {
  return async ({ config }) => {
    const setupHook = config.config.globalSetup ? await loadGlobalHook(config, config.config.globalSetup) : undefined;
    const teardownHook = config.config.globalTeardown ? await loadGlobalHook(config, config.config.globalTeardown) : undefined;
    const globalSetupResult = setupHook ? await setupHook(config.config) : undefined;
    return async () => {
      if (typeof globalSetupResult === 'function')
        await globalSetupResult();
      await teardownHook?.(config.config);
    };
  };
}

function createRemoveOutputDirsTask(): Task<TestRun> {
  return async ({ config }) => {
    const outputDirs = new Set<string>();
    for (const p of config.projects) {
      if (!config.cliProjectFilter || config.cliProjectFilter.includes(p.project.name))
        outputDirs.add(p.project.outputDir);
    }

    await Promise.all(Array.from(outputDirs).map(outputDir => removeFolderAsync(outputDir).catch(async (error: any) => {
      if ((error as any).code === 'EBUSY') {
        // We failed to remove folder, might be due to the whole folder being mounted inside a container:
        //   https://github.com/microsoft/playwright/issues/12106
        // Do a best-effort to remove all files inside of it instead.
        const entries = await readDirAsync(outputDir).catch(e => []);
        await Promise.all(entries.map(entry => removeFolderAsync(path.join(outputDir, entry))));
      } else {
        throw error;
      }
    })));
  };
}

function createLoadTask(mode: 'out-of-process' | 'in-process', shouldFilterOnly: boolean, additionalFileMatcher?: Matcher): Task<TestRun> {
  return async (testRun, errors) => {
    await collectProjectsAndTestFiles(testRun, additionalFileMatcher);
    await loadFileSuites(testRun, mode, errors);
    testRun.rootSuite = await createRootSuite(testRun, errors, shouldFilterOnly);
    // Fail when no tests.
    if (!testRun.rootSuite.allTests().length && !testRun.config.cliPassWithNoTests && !testRun.config.config.shard)
      throw new Error(`No tests found`);

    const abqIncompatibilityErrors = Abq.checkForConfigurationIncompatibility(config, config._internal.cliProjectFilter ?? []);
    if (abqIncompatibilityErrors.length) {
      throw new Error(abqIncompatibilityErrors.join('\n'));
    }
  };
}

function createPhasesTask(): Task<TestRun> {
  return async testRun => {
    let maxConcurrentTestGroups = 0;

    const processed = new Set<FullProjectInternal>();
    const projectToSuite = new Map(testRun.rootSuite!.suites.map(suite => [suite._fullProject!, suite]));
    for (let i = 0; i < projectToSuite.size; i++) {
      // Find all projects that have all their dependencies processed by previous phases.
      const phaseProjects: FullProjectInternal[] = [];
      for (const project of projectToSuite.keys()) {
        if (processed.has(project))
          continue;
        if (project.deps.find(p => !processed.has(p)))
          continue;
        phaseProjects.push(project);
      }

      // Create a new phase.
      for (const project of phaseProjects)
        processed.add(project);
      if (phaseProjects.length) {
        let testGroupsInPhase = 0;
<<<<<<< HEAD
        const dispatcher = Abq.enabled() ? new Abq.AbqDispatcher(context.config, context.reporter) : new Dispatcher(context.config, context.reporter);
        const phase: Phase = { dispatcher, projects: [] };
        context.phases.push(phase);
=======
        const phase: Phase = { dispatcher: new Dispatcher(testRun.config, testRun.reporter), projects: [] };
        testRun.phases.push(phase);
>>>>>>> eed6c332
        for (const project of phaseProjects) {
          const projectSuite = projectToSuite.get(project)!;
          const testGroups = createTestGroups(projectSuite, testRun.config.config.workers);
          phase.projects.push({ project, projectSuite, testGroups });
          testGroupsInPhase += testGroups.length;
        }
        debug('pw:test:task')(`created phase #${testRun.phases.length} with ${phase.projects.map(p => p.project.project.name).sort()} projects, ${testGroupsInPhase} testGroups`);
        maxConcurrentTestGroups = Math.max(maxConcurrentTestGroups, testGroupsInPhase);
      }
    }

    testRun.config.config.workers = Math.min(testRun.config.config.workers, maxConcurrentTestGroups);
  };
}

function createWorkersTask(): Task<TestRun> {
  return async ({ phases }) => {
    return async () => {
      for (const { dispatcher } of phases.reverse())
        await dispatcher.stop();
    };
  };
}

function createRunTestsTask(): Task<TestRun> {
  return async testRun => {
    const { phases } = testRun;
    const successfulProjects = new Set<FullProjectInternal>();
    const extraEnvByProjectId: EnvByProjectId = new Map();

    for (const { dispatcher, projects } of phases) {
      // Each phase contains dispatcher and a set of test groups.
      // We don't want to run the test groups beloning to the projects
      // that depend on the projects that failed previously.
      const phaseTestGroups: TestGroup[] = [];
      for (const { project, testGroups } of projects) {
        // Inherit extra enviroment variables from dependencies.
        let extraEnv: Record<string, string | undefined> = {};
        for (const dep of project.deps)
          extraEnv = { ...extraEnv, ...extraEnvByProjectId.get(dep.id) };
        extraEnvByProjectId.set(project.id, extraEnv);

        const hasFailedDeps = project.deps.some(p => !successfulProjects.has(p));
        if (!hasFailedDeps) {
          phaseTestGroups.push(...testGroups);
        } else {
          for (const testGroup of testGroups) {
            for (const test of testGroup.tests)
              test._appendTestResult().status = 'skipped';
          }
        }
      }

      if (phaseTestGroups.length) {
        await dispatcher!.run(phaseTestGroups, extraEnvByProjectId);
        await dispatcher.stop();
        for (const [projectId, envProduced] of dispatcher.producedEnvByProjectId()) {
          const extraEnv = extraEnvByProjectId.get(projectId) || {};
          extraEnvByProjectId.set(projectId, { ...extraEnv, ...envProduced });
        }
      }

      // If the worker broke, fail everything, we have no way of knowing which
      // projects failed.
      if (!dispatcher.hasWorkerErrors()) {
        for (const { project, projectSuite } of projects) {
          const hasFailedDeps = project.deps.some(p => !successfulProjects.has(p));
          if (!hasFailedDeps && !projectSuite.allTests().some(test => !test.ok()))
            successfulProjects.add(project);
        }
      }
    }
  };
}<|MERGE_RESOLUTION|>--- conflicted
+++ resolved
@@ -27,11 +27,8 @@
 import type { FullConfigInternal, FullProjectInternal } from '../common/config';
 import { collectProjectsAndTestFiles, createRootSuite, loadFileSuites, loadGlobalHook } from './loadUtils';
 import type { Matcher } from '../util';
-<<<<<<< HEAD
 import * as Abq from './abq';
-=======
 import type { Suite } from '../common/test';
->>>>>>> eed6c332
 
 const removeFolderAsync = promisify(rimraf);
 const readDirAsync = promisify(fs.readdir);
@@ -109,15 +106,11 @@
   const taskRunner = new TaskRunner<TestRun>(reporter, config.config.globalTimeout);
   taskRunner.addTask('load tests', createLoadTask(mode, false));
   taskRunner.addTask('report begin', async ({ reporter, rootSuite }) => {
-<<<<<<< HEAD
     if (Abq.shouldGenerateManifest()) {
       Abq.sendManifest(rootSuite!);
       return;
     }
-    reporter.onBegin?.(config, rootSuite!);
-=======
     reporter.onBegin?.(config.config, rootSuite!);
->>>>>>> eed6c332
     return () => reporter.onEnd();
   });
   return taskRunner;
@@ -186,7 +179,7 @@
     if (!testRun.rootSuite.allTests().length && !testRun.config.cliPassWithNoTests && !testRun.config.config.shard)
       throw new Error(`No tests found`);
 
-    const abqIncompatibilityErrors = Abq.checkForConfigurationIncompatibility(config, config._internal.cliProjectFilter ?? []);
+    const abqIncompatibilityErrors = Abq.checkForConfigurationIncompatibility(testRun.config, testRun.config.cliProjectFilter ?? []);
     if (abqIncompatibilityErrors.length) {
       throw new Error(abqIncompatibilityErrors.join('\n'));
     }
@@ -215,14 +208,9 @@
         processed.add(project);
       if (phaseProjects.length) {
         let testGroupsInPhase = 0;
-<<<<<<< HEAD
-        const dispatcher = Abq.enabled() ? new Abq.AbqDispatcher(context.config, context.reporter) : new Dispatcher(context.config, context.reporter);
+        const dispatcher = Abq.enabled() ? new Abq.AbqDispatcher(testRun.config, testRun.reporter) : new Dispatcher(testRun.config, testRun.reporter);
         const phase: Phase = { dispatcher, projects: [] };
-        context.phases.push(phase);
-=======
-        const phase: Phase = { dispatcher: new Dispatcher(testRun.config, testRun.reporter), projects: [] };
         testRun.phases.push(phase);
->>>>>>> eed6c332
         for (const project of phaseProjects) {
           const projectSuite = projectToSuite.get(project)!;
           const testGroups = createTestGroups(projectSuite, testRun.config.config.workers);
