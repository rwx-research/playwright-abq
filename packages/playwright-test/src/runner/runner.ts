--- conflicted
+++ resolved
@@ -79,13 +79,8 @@
     // Legacy webServer support.
     webServerPluginsForConfig(config).forEach(p => config.plugins.push({ factory: p }));
 
-<<<<<<< HEAD
-    const reporter = new InternalReporter(await createReporters(config, configuredListOnly ? 'list' : 'run'));
+    const reporter = new InternalReporter(new Multiplexer(await createReporters(config, configuredListOnly ? 'list' : 'run')));
     const taskRunner = effectiveListOnly ? createTaskRunnerForList(config, reporter, 'in-process', { failOnLoadErrors: true })
-=======
-    const reporter = new InternalReporter(new Multiplexer(await createReporters(config, listOnly ? 'list' : 'run')));
-    const taskRunner = listOnly ? createTaskRunnerForList(config, reporter, 'in-process', { failOnLoadErrors: true })
->>>>>>> 9bca9f1b
       : createTaskRunner(config, reporter);
 
     const testRun = new TestRun(config, reporter);
