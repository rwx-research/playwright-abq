--- conflicted
+++ resolved
@@ -19,13 +19,7 @@
 
 export const spawnedMessage: SpawnedMessageInterface = {
   adapterName: 'playwright-abq',
-<<<<<<< HEAD
-  adapterVersion: '1.30.3',
+  adapterVersion: '1.30.4',
   testFramework: 'playwright',
   testFrameworkVersion: '1.30.0',
-=======
-  adapterVersion: '1.30.0-next',
-  testFramework: 'playwright',
-  testFrameworkVersion: '1.30.0-next',
->>>>>>> 20fdcba9
 };