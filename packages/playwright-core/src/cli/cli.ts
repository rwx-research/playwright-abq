#!/usr/bin/env node

/**
 * Copyright (c) Microsoft Corporation.
 *
 * Licensed under the Apache License, Version 2.0 (the "License");
 * you may not use this file except in compliance with the License.
 * You may obtain a copy of the License at
 *
 * http://www.apache.org/licenses/LICENSE-2.0
 *
 * Unless required by applicable law or agreed to in writing, software
 * distributed under the License is distributed on an "AS IS" BASIS,
 * WITHOUT WARRANTIES OR CONDITIONS OF ANY KIND, either express or implied.
 * See the License for the specific language governing permissions and
 * limitations under the License.
 */

/* eslint-disable no-console */

import program from './program';

{
  const command = program.command('test').allowUnknownOption(true);
  command.description('Run tests with Playwright Test. Available in @playwright/test package.');
  command.action(async () => {
    console.error('Please install @playwright/test package to use Playwright Test.');
    console.error('  npm install -D @playwright/test');
    process.exit(1);
<<<<<<< HEAD
  }
  return executables;
}


program
    .command('install [browser...]')
    .description('ensure browsers necessary for this version of Playwright are installed')
    .option('--with-deps', 'install system dependencies for browsers')
    .option('--dry-run', 'do not execute installation, only print information')
    .option('--force', 'force reinstall of stable browser channels')
    .action(async function(args: string[], options: { withDeps?: boolean, force?: boolean, dryRun?: boolean }) {
      if (isLikelyNpxGlobal()) {
        console.error(wrapInASCIIBox([
          `WARNING: It looks like you are running 'npx playwright install' without first`,
          `installing your project's dependencies.`,
          ``,
          `To avoid unexpected behavior, please install your dependencies first, and`,
          `then run Playwright's install command:`,
          ``,
          `    npm install`,
          `    npx playwright install`,
          ``,
          `If your project does not yet depend on Playwright, first install the`,
          `applicable npm package (most commonly @playwright/test), and`,
          `then run Playwright's install command to download the browsers:`,
          ``,
          `    npm install @playwright/test`,
          `    npx playwright install`,
          ``,
        ].join('\n'), 1));
      }
      try {
        const hasNoArguments = !args.length;
        const executables = hasNoArguments ? registry.defaultExecutables() : checkBrowsersToInstall(args);
        if (options.withDeps)
          await registry.installDeps(executables, !!options.dryRun);
        if (options.dryRun) {
          for (const executable of executables) {
            const version = executable.browserVersion ? `version ` + executable.browserVersion : '';
            console.log(`browser: ${executable.name}${version ? ' ' + version : ''}`);
            console.log(`  Install location:    ${executable.directory ?? '<system>'}`);
            if (executable.downloadURLs?.length) {
              const [url, ...fallbacks] = executable.downloadURLs;
              console.log(`  Download url:        ${url}`);
              for (let i = 0; i < fallbacks.length; ++i)
                console.log(`  Download fallback ${i + 1}: ${fallbacks[i]}`);
            }
            console.log(``);
          }
        } else {
          const forceReinstall = hasNoArguments ? false : !!options.force;
          await registry.install(executables, forceReinstall);
        }
      } catch (e) {
        console.log(`Failed to install browsers\n${e}`);
        process.exit(1);
      }
    }).addHelpText('afterAll', `

Examples:
  - $ install
    Install default browsers.

  - $ install chrome firefox
    Install custom browsers, supports ${suggestedBrowsersToInstall()}.`);


program
    .command('install-deps [browser...]')
    .description('install dependencies necessary to run browsers (will ask for sudo permissions)')
    .option('--dry-run', 'Do not execute installation commands, only print them')
    .action(async function(args: string[], options: { dryRun?: boolean }) {
      try {
        if (!args.length)
          await registry.installDeps(registry.defaultExecutables(), !!options.dryRun);
        else
          await registry.installDeps(checkBrowsersToInstall(args), !!options.dryRun);
      } catch (e) {
        console.log(`Failed to install browser dependencies\n${e}`);
        process.exit(1);
      }
    }).addHelpText('afterAll', `
Examples:
  - $ install-deps
    Install dependencies for default browsers.

  - $ install-deps chrome firefox
    Install dependencies for specific browsers, supports ${suggestedBrowsersToInstall()}.`);

const browsers = [
  { alias: 'cr', name: 'Chromium', type: 'chromium' },
  { alias: 'ff', name: 'Firefox', type: 'firefox' },
  { alias: 'wk', name: 'WebKit', type: 'webkit' },
];

for (const { alias, name, type } of browsers) {
  commandWithOpenOptions(`${alias} [url]`, `open page in ${name}`, [])
      .action(function(url, options) {
        open({ ...options, browser: type }, url, options.target).catch(logErrorAndExit);
      }).addHelpText('afterAll', `
Examples:

  $ ${alias} https://example.com`);
}

commandWithOpenOptions('screenshot <url> <filename>', 'capture a page screenshot',
    [
      ['--wait-for-selector <selector>', 'wait for selector before taking a screenshot'],
      ['--wait-for-timeout <timeout>', 'wait for timeout in milliseconds before taking a screenshot'],
      ['--full-page', 'whether to take a full page screenshot (entire scrollable area)'],
    ]).action(function(url, filename, command) {
  screenshot(command, command, url, filename).catch(logErrorAndExit);
}).addHelpText('afterAll', `
Examples:

  $ screenshot -b webkit https://example.com example.png`);

commandWithOpenOptions('pdf <url> <filename>', 'save page as pdf',
    [
      ['--wait-for-selector <selector>', 'wait for given selector before saving as pdf'],
      ['--wait-for-timeout <timeout>', 'wait for given timeout in milliseconds before saving as pdf'],
    ]).action(function(url, filename, options) {
  pdf(options, options, url, filename).catch(logErrorAndExit);
}).addHelpText('afterAll', `
Examples:

  $ pdf https://example.com example.pdf`);

program
    .command('run-driver', { hidden: true })
    .action(function(options) {
      runDriver();
    });

program
    .command('run-server', { hidden: true })
    .option('--port <port>', 'Server port')
    .option('--path <path>', 'Endpoint Path', '/')
    .option('--max-clients <maxClients>', 'Maximum clients')
    .action(function(options) {
      runServer({
        port: options.port ? +options.port : undefined,
        path: options.path,
        maxConnections: options.maxClients ? +options.maxClients : Infinity,
      }).catch(logErrorAndExit);
    });

program
    .command('print-api-json', { hidden: true })
    .action(function(options) {
      printApiJson();
    });

program
    .command('launch-server', { hidden: true })
    .requiredOption('--browser <browserName>', 'Browser name, one of "chromium", "firefox" or "webkit"')
    .option('--config <path-to-config-file>', 'JSON file with launchServer options')
    .action(function(options) {
      launchBrowserServer(options.browser, options.config);
    });

program
    .command('show-trace [trace...]')
    .option('-b, --browser <browserType>', 'browser to use, one of cr, chromium, ff, firefox, wk, webkit', 'chromium')
    .option('-h, --host <host>', 'Host to serve trace on', 'localhost')
    .option('-p, --port <port>', 'Port to serve trace on', '9322')
    .description('show trace viewer')
    .action(function(traces, options) {
      if (options.browser === 'cr')
        options.browser = 'chromium';
      if (options.browser === 'ff')
        options.browser = 'firefox';
      if (options.browser === 'wk')
        options.browser = 'webkit';

      showTraceViewer(traces, options.browser, { headless: false, host: options.host, port: +options.port }).catch(logErrorAndExit);
    }).addHelpText('afterAll', `
Examples:

  $ show-trace https://example.com/trace.zip`);

if (!process.env.PW_LANG_NAME) {
  let playwrightTestPackagePath = null;
  const resolvePwTestPaths = [__dirname, process.cwd()];
  try {
    playwrightTestPackagePath = require.resolve('@playwright/test/lib/cli', {
      paths: resolvePwTestPaths,
    });
  } catch {}

  if (playwrightTestPackagePath) {
    const pwTestVersion = require(require.resolve('@playwright/test/package.json', {
      paths: resolvePwTestPaths,
    })).version;
    const pwCoreVersion = require(path.join(__dirname, '../../package.json')).version;
    // ABQ only releases the playwright-test package, so only check MAJOR.MINOR and ignore PATCH versions.
    const majorMinorMatch = pwTestVersion.split('.').slice(0, 2).join('.') === pwCoreVersion.split('.').slice(0, 2).join('.');
    if (!majorMinorMatch) {
      let hasPlaywrightPackage = false;
      try {
        require('playwright');
        hasPlaywrightPackage = true;
      } catch {}
      const strayPackage = hasPlaywrightPackage ? 'playwright' : 'playwright-core';
      console.error(wrapInASCIIBox([
        `Playwright Test integrity check failed:`,
        `You have @playwright/test version '${pwTestVersion}' and '${strayPackage}' version '${pwCoreVersion}' installed!`,
        `You probably added '${strayPackage}' into your package.json by accident, remove it and re-run 'npm install'`,
      ].join('\n'), 1));
      process.exit(1);
    }

    require(playwrightTestPackagePath).addTestCommands(program);
  } else {
    {
      const command = program.command('test').allowUnknownOption(true);
      command.description('Run tests with Playwright Test. Available in @playwright/test package.');
      command.action(async () => {
        console.error('Please install @playwright/test package to use Playwright Test.');
        console.error('  npm install -D @playwright/test');
        process.exit(1);
      });
    }

    {
      const command = program.command('show-report').allowUnknownOption(true);
      command.description('Show Playwright Test HTML report. Available in @playwright/test package.');
      command.action(async () => {
        console.error('Please install @playwright/test package to use Playwright Test.');
        console.error('  npm install -D @playwright/test');
        process.exit(1);
      });
    }
  }
}

program.parse(process.argv);

type Options = {
  browser: string;
  channel?: string;
  colorScheme?: string;
  device?: string;
  geolocation?: string;
  ignoreHttpsErrors?: boolean;
  lang?: string;
  loadStorage?: string;
  proxyServer?: string;
  proxyBypass?: string;
  blockServiceWorkers?: boolean;
  saveHar?: string;
  saveHarGlob?: string;
  saveStorage?: string;
  saveTrace?: string;
  timeout: string;
  timezone?: string;
  viewportSize?: string;
  userAgent?: string;
};

type CaptureOptions = {
  waitForSelector?: string;
  waitForTimeout?: string;
  fullPage: boolean;
};

async function launchContext(options: Options, headless: boolean, executablePath?: string): Promise<{ browser: Browser, browserName: string, launchOptions: LaunchOptions, contextOptions: BrowserContextOptions, context: BrowserContext }> {
  validateOptions(options);
  const browserType = lookupBrowserType(options);
  const launchOptions: LaunchOptions = { headless, executablePath };
  if (options.channel)
    launchOptions.channel = options.channel as any;
  launchOptions.handleSIGINT = false;

  const contextOptions: BrowserContextOptions =
    // Copy the device descriptor since we have to compare and modify the options.
    options.device ? { ...playwright.devices[options.device] } : {};

  // In headful mode, use host device scale factor for things to look nice.
  // In headless, keep things the way it works in Playwright by default.
  // Assume high-dpi on MacOS. TODO: this is not perfect.
  if (!headless)
    contextOptions.deviceScaleFactor = os.platform() === 'darwin' ? 2 : 1;

  // Work around the WebKit GTK scrolling issue.
  if (browserType.name() === 'webkit' && process.platform === 'linux') {
    delete contextOptions.hasTouch;
    delete contextOptions.isMobile;
  }

  if (contextOptions.isMobile && browserType.name() === 'firefox')
    contextOptions.isMobile = undefined;

  if (options.blockServiceWorkers)
    contextOptions.serviceWorkers = 'block';

  // Proxy

  if (options.proxyServer) {
    launchOptions.proxy = {
      server: options.proxyServer
    };
    if (options.proxyBypass)
      launchOptions.proxy.bypass = options.proxyBypass;
  }

  const browser = await browserType.launch(launchOptions);

  if (process.env.PWTEST_CLI_IS_UNDER_TEST) {
    (process as any)._didSetSourcesForTest = (text: string) => {
      process.stdout.write('\n-------------8<-------------\n');
      process.stdout.write(text);
      process.stdout.write('\n-------------8<-------------\n');
      const autoExitCondition = process.env.PWTEST_CLI_AUTO_EXIT_WHEN;
      if (autoExitCondition && text.includes(autoExitCondition))
        Promise.all(context.pages().map(async p => p.close()));
    };
    // Make sure we exit abnormally when browser crashes.
    const logs: string[] = [];
    require('playwright-core/lib/utilsBundle').debug.log = (...args: any[]) => {
      const line = require('util').format(...args) + '\n';
      logs.push(line);
      process.stderr.write(line);
    };
    browser.on('disconnected', () => {
      const hasCrashLine = logs.some(line => line.includes('process did exit:') && !line.includes('process did exit: exitCode=0, signal=null'));
      if (hasCrashLine) {
        process.stderr.write('Detected browser crash.\n');
        process.exit(1);
      }
    });
  }

  // Viewport size
  if (options.viewportSize) {
    try {
      const [width, height] = options.viewportSize.split(',').map(n => parseInt(n, 10));
      contextOptions.viewport = { width, height };
    } catch (e) {
      console.log('Invalid window size format: use "width, height", for example --window-size=800,600');
      process.exit(0);
    }
  }

  // Geolocation

  if (options.geolocation) {
    try {
      const [latitude, longitude] = options.geolocation.split(',').map(n => parseFloat(n.trim()));
      contextOptions.geolocation = {
        latitude,
        longitude
      };
    } catch (e) {
      console.log('Invalid geolocation format: user lat, long, for example --geolocation="37.819722,-122.478611"');
      process.exit(0);
    }
    contextOptions.permissions = ['geolocation'];
  }

  // User agent

  if (options.userAgent)
    contextOptions.userAgent = options.userAgent;

  // Lang

  if (options.lang)
    contextOptions.locale = options.lang;

  // Color scheme

  if (options.colorScheme)
    contextOptions.colorScheme = options.colorScheme as 'dark' | 'light';

  // Timezone

  if (options.timezone)
    contextOptions.timezoneId = options.timezone;

  // Storage

  if (options.loadStorage)
    contextOptions.storageState = options.loadStorage;

  if (options.ignoreHttpsErrors)
    contextOptions.ignoreHTTPSErrors = true;

  // HAR

  if (options.saveHar) {
    contextOptions.recordHar = { path: path.resolve(process.cwd(), options.saveHar), mode: 'minimal' };
    if (options.saveHarGlob)
      contextOptions.recordHar.urlFilter = options.saveHarGlob;
    contextOptions.serviceWorkers = 'block';
  }

  // Close app when the last window closes.

  const context = await browser.newContext(contextOptions);

  let closingBrowser = false;
  async function closeBrowser() {
    // We can come here multiple times. For example, saving storage creates
    // a temporary page and we call closeBrowser again when that page closes.
    if (closingBrowser)
      return;
    closingBrowser = true;
    if (options.saveTrace)
      await context.tracing.stop({ path: options.saveTrace });
    if (options.saveStorage)
      await context.storageState({ path: options.saveStorage }).catch(e => null);
    if (options.saveHar)
      await context.close();
    await browser.close();
  }

  context.on('page', page => {
    page.on('dialog', () => {});  // Prevent dialogs from being automatically dismissed.
    page.on('close', () => {
      const hasPage = browser.contexts().some(context => context.pages().length > 0);
      if (hasPage)
        return;
      // Avoid the error when the last page is closed because the browser has been closed.
      closeBrowser().catch(e => null);
    });
  });
  process.on('SIGINT', async () => {
    await closeBrowser();
    process.exit(130);
=======
>>>>>>> e6bc32b0
  });
}

{
  const command = program.command('show-report').allowUnknownOption(true);
  command.description('Show Playwright Test HTML report. Available in @playwright/test package.');
  command.action(async () => {
    console.error('Please install @playwright/test package to use Playwright Test.');
    console.error('  npm install -D @playwright/test');
    process.exit(1);
  });
}

{
  const command = program.command('show-trace').allowUnknownOption(true);
  command.description('Show Playwright Trace. Available in @playwright/test package.');
  command.action(async () => {
    console.error('Please install @playwright/test package to use Playwright Test.');
    console.error('  npm install -D @playwright/test');
    process.exit(1);
  });
}

program.parse(process.argv);<|MERGE_RESOLUTION|>--- conflicted
+++ resolved
@@ -27,440 +27,6 @@
     console.error('Please install @playwright/test package to use Playwright Test.');
     console.error('  npm install -D @playwright/test');
     process.exit(1);
-<<<<<<< HEAD
-  }
-  return executables;
-}
-
-
-program
-    .command('install [browser...]')
-    .description('ensure browsers necessary for this version of Playwright are installed')
-    .option('--with-deps', 'install system dependencies for browsers')
-    .option('--dry-run', 'do not execute installation, only print information')
-    .option('--force', 'force reinstall of stable browser channels')
-    .action(async function(args: string[], options: { withDeps?: boolean, force?: boolean, dryRun?: boolean }) {
-      if (isLikelyNpxGlobal()) {
-        console.error(wrapInASCIIBox([
-          `WARNING: It looks like you are running 'npx playwright install' without first`,
-          `installing your project's dependencies.`,
-          ``,
-          `To avoid unexpected behavior, please install your dependencies first, and`,
-          `then run Playwright's install command:`,
-          ``,
-          `    npm install`,
-          `    npx playwright install`,
-          ``,
-          `If your project does not yet depend on Playwright, first install the`,
-          `applicable npm package (most commonly @playwright/test), and`,
-          `then run Playwright's install command to download the browsers:`,
-          ``,
-          `    npm install @playwright/test`,
-          `    npx playwright install`,
-          ``,
-        ].join('\n'), 1));
-      }
-      try {
-        const hasNoArguments = !args.length;
-        const executables = hasNoArguments ? registry.defaultExecutables() : checkBrowsersToInstall(args);
-        if (options.withDeps)
-          await registry.installDeps(executables, !!options.dryRun);
-        if (options.dryRun) {
-          for (const executable of executables) {
-            const version = executable.browserVersion ? `version ` + executable.browserVersion : '';
-            console.log(`browser: ${executable.name}${version ? ' ' + version : ''}`);
-            console.log(`  Install location:    ${executable.directory ?? '<system>'}`);
-            if (executable.downloadURLs?.length) {
-              const [url, ...fallbacks] = executable.downloadURLs;
-              console.log(`  Download url:        ${url}`);
-              for (let i = 0; i < fallbacks.length; ++i)
-                console.log(`  Download fallback ${i + 1}: ${fallbacks[i]}`);
-            }
-            console.log(``);
-          }
-        } else {
-          const forceReinstall = hasNoArguments ? false : !!options.force;
-          await registry.install(executables, forceReinstall);
-        }
-      } catch (e) {
-        console.log(`Failed to install browsers\n${e}`);
-        process.exit(1);
-      }
-    }).addHelpText('afterAll', `
-
-Examples:
-  - $ install
-    Install default browsers.
-
-  - $ install chrome firefox
-    Install custom browsers, supports ${suggestedBrowsersToInstall()}.`);
-
-
-program
-    .command('install-deps [browser...]')
-    .description('install dependencies necessary to run browsers (will ask for sudo permissions)')
-    .option('--dry-run', 'Do not execute installation commands, only print them')
-    .action(async function(args: string[], options: { dryRun?: boolean }) {
-      try {
-        if (!args.length)
-          await registry.installDeps(registry.defaultExecutables(), !!options.dryRun);
-        else
-          await registry.installDeps(checkBrowsersToInstall(args), !!options.dryRun);
-      } catch (e) {
-        console.log(`Failed to install browser dependencies\n${e}`);
-        process.exit(1);
-      }
-    }).addHelpText('afterAll', `
-Examples:
-  - $ install-deps
-    Install dependencies for default browsers.
-
-  - $ install-deps chrome firefox
-    Install dependencies for specific browsers, supports ${suggestedBrowsersToInstall()}.`);
-
-const browsers = [
-  { alias: 'cr', name: 'Chromium', type: 'chromium' },
-  { alias: 'ff', name: 'Firefox', type: 'firefox' },
-  { alias: 'wk', name: 'WebKit', type: 'webkit' },
-];
-
-for (const { alias, name, type } of browsers) {
-  commandWithOpenOptions(`${alias} [url]`, `open page in ${name}`, [])
-      .action(function(url, options) {
-        open({ ...options, browser: type }, url, options.target).catch(logErrorAndExit);
-      }).addHelpText('afterAll', `
-Examples:
-
-  $ ${alias} https://example.com`);
-}
-
-commandWithOpenOptions('screenshot <url> <filename>', 'capture a page screenshot',
-    [
-      ['--wait-for-selector <selector>', 'wait for selector before taking a screenshot'],
-      ['--wait-for-timeout <timeout>', 'wait for timeout in milliseconds before taking a screenshot'],
-      ['--full-page', 'whether to take a full page screenshot (entire scrollable area)'],
-    ]).action(function(url, filename, command) {
-  screenshot(command, command, url, filename).catch(logErrorAndExit);
-}).addHelpText('afterAll', `
-Examples:
-
-  $ screenshot -b webkit https://example.com example.png`);
-
-commandWithOpenOptions('pdf <url> <filename>', 'save page as pdf',
-    [
-      ['--wait-for-selector <selector>', 'wait for given selector before saving as pdf'],
-      ['--wait-for-timeout <timeout>', 'wait for given timeout in milliseconds before saving as pdf'],
-    ]).action(function(url, filename, options) {
-  pdf(options, options, url, filename).catch(logErrorAndExit);
-}).addHelpText('afterAll', `
-Examples:
-
-  $ pdf https://example.com example.pdf`);
-
-program
-    .command('run-driver', { hidden: true })
-    .action(function(options) {
-      runDriver();
-    });
-
-program
-    .command('run-server', { hidden: true })
-    .option('--port <port>', 'Server port')
-    .option('--path <path>', 'Endpoint Path', '/')
-    .option('--max-clients <maxClients>', 'Maximum clients')
-    .action(function(options) {
-      runServer({
-        port: options.port ? +options.port : undefined,
-        path: options.path,
-        maxConnections: options.maxClients ? +options.maxClients : Infinity,
-      }).catch(logErrorAndExit);
-    });
-
-program
-    .command('print-api-json', { hidden: true })
-    .action(function(options) {
-      printApiJson();
-    });
-
-program
-    .command('launch-server', { hidden: true })
-    .requiredOption('--browser <browserName>', 'Browser name, one of "chromium", "firefox" or "webkit"')
-    .option('--config <path-to-config-file>', 'JSON file with launchServer options')
-    .action(function(options) {
-      launchBrowserServer(options.browser, options.config);
-    });
-
-program
-    .command('show-trace [trace...]')
-    .option('-b, --browser <browserType>', 'browser to use, one of cr, chromium, ff, firefox, wk, webkit', 'chromium')
-    .option('-h, --host <host>', 'Host to serve trace on', 'localhost')
-    .option('-p, --port <port>', 'Port to serve trace on', '9322')
-    .description('show trace viewer')
-    .action(function(traces, options) {
-      if (options.browser === 'cr')
-        options.browser = 'chromium';
-      if (options.browser === 'ff')
-        options.browser = 'firefox';
-      if (options.browser === 'wk')
-        options.browser = 'webkit';
-
-      showTraceViewer(traces, options.browser, { headless: false, host: options.host, port: +options.port }).catch(logErrorAndExit);
-    }).addHelpText('afterAll', `
-Examples:
-
-  $ show-trace https://example.com/trace.zip`);
-
-if (!process.env.PW_LANG_NAME) {
-  let playwrightTestPackagePath = null;
-  const resolvePwTestPaths = [__dirname, process.cwd()];
-  try {
-    playwrightTestPackagePath = require.resolve('@playwright/test/lib/cli', {
-      paths: resolvePwTestPaths,
-    });
-  } catch {}
-
-  if (playwrightTestPackagePath) {
-    const pwTestVersion = require(require.resolve('@playwright/test/package.json', {
-      paths: resolvePwTestPaths,
-    })).version;
-    const pwCoreVersion = require(path.join(__dirname, '../../package.json')).version;
-    // ABQ only releases the playwright-test package, so only check MAJOR.MINOR and ignore PATCH versions.
-    const majorMinorMatch = pwTestVersion.split('.').slice(0, 2).join('.') === pwCoreVersion.split('.').slice(0, 2).join('.');
-    if (!majorMinorMatch) {
-      let hasPlaywrightPackage = false;
-      try {
-        require('playwright');
-        hasPlaywrightPackage = true;
-      } catch {}
-      const strayPackage = hasPlaywrightPackage ? 'playwright' : 'playwright-core';
-      console.error(wrapInASCIIBox([
-        `Playwright Test integrity check failed:`,
-        `You have @playwright/test version '${pwTestVersion}' and '${strayPackage}' version '${pwCoreVersion}' installed!`,
-        `You probably added '${strayPackage}' into your package.json by accident, remove it and re-run 'npm install'`,
-      ].join('\n'), 1));
-      process.exit(1);
-    }
-
-    require(playwrightTestPackagePath).addTestCommands(program);
-  } else {
-    {
-      const command = program.command('test').allowUnknownOption(true);
-      command.description('Run tests with Playwright Test. Available in @playwright/test package.');
-      command.action(async () => {
-        console.error('Please install @playwright/test package to use Playwright Test.');
-        console.error('  npm install -D @playwright/test');
-        process.exit(1);
-      });
-    }
-
-    {
-      const command = program.command('show-report').allowUnknownOption(true);
-      command.description('Show Playwright Test HTML report. Available in @playwright/test package.');
-      command.action(async () => {
-        console.error('Please install @playwright/test package to use Playwright Test.');
-        console.error('  npm install -D @playwright/test');
-        process.exit(1);
-      });
-    }
-  }
-}
-
-program.parse(process.argv);
-
-type Options = {
-  browser: string;
-  channel?: string;
-  colorScheme?: string;
-  device?: string;
-  geolocation?: string;
-  ignoreHttpsErrors?: boolean;
-  lang?: string;
-  loadStorage?: string;
-  proxyServer?: string;
-  proxyBypass?: string;
-  blockServiceWorkers?: boolean;
-  saveHar?: string;
-  saveHarGlob?: string;
-  saveStorage?: string;
-  saveTrace?: string;
-  timeout: string;
-  timezone?: string;
-  viewportSize?: string;
-  userAgent?: string;
-};
-
-type CaptureOptions = {
-  waitForSelector?: string;
-  waitForTimeout?: string;
-  fullPage: boolean;
-};
-
-async function launchContext(options: Options, headless: boolean, executablePath?: string): Promise<{ browser: Browser, browserName: string, launchOptions: LaunchOptions, contextOptions: BrowserContextOptions, context: BrowserContext }> {
-  validateOptions(options);
-  const browserType = lookupBrowserType(options);
-  const launchOptions: LaunchOptions = { headless, executablePath };
-  if (options.channel)
-    launchOptions.channel = options.channel as any;
-  launchOptions.handleSIGINT = false;
-
-  const contextOptions: BrowserContextOptions =
-    // Copy the device descriptor since we have to compare and modify the options.
-    options.device ? { ...playwright.devices[options.device] } : {};
-
-  // In headful mode, use host device scale factor for things to look nice.
-  // In headless, keep things the way it works in Playwright by default.
-  // Assume high-dpi on MacOS. TODO: this is not perfect.
-  if (!headless)
-    contextOptions.deviceScaleFactor = os.platform() === 'darwin' ? 2 : 1;
-
-  // Work around the WebKit GTK scrolling issue.
-  if (browserType.name() === 'webkit' && process.platform === 'linux') {
-    delete contextOptions.hasTouch;
-    delete contextOptions.isMobile;
-  }
-
-  if (contextOptions.isMobile && browserType.name() === 'firefox')
-    contextOptions.isMobile = undefined;
-
-  if (options.blockServiceWorkers)
-    contextOptions.serviceWorkers = 'block';
-
-  // Proxy
-
-  if (options.proxyServer) {
-    launchOptions.proxy = {
-      server: options.proxyServer
-    };
-    if (options.proxyBypass)
-      launchOptions.proxy.bypass = options.proxyBypass;
-  }
-
-  const browser = await browserType.launch(launchOptions);
-
-  if (process.env.PWTEST_CLI_IS_UNDER_TEST) {
-    (process as any)._didSetSourcesForTest = (text: string) => {
-      process.stdout.write('\n-------------8<-------------\n');
-      process.stdout.write(text);
-      process.stdout.write('\n-------------8<-------------\n');
-      const autoExitCondition = process.env.PWTEST_CLI_AUTO_EXIT_WHEN;
-      if (autoExitCondition && text.includes(autoExitCondition))
-        Promise.all(context.pages().map(async p => p.close()));
-    };
-    // Make sure we exit abnormally when browser crashes.
-    const logs: string[] = [];
-    require('playwright-core/lib/utilsBundle').debug.log = (...args: any[]) => {
-      const line = require('util').format(...args) + '\n';
-      logs.push(line);
-      process.stderr.write(line);
-    };
-    browser.on('disconnected', () => {
-      const hasCrashLine = logs.some(line => line.includes('process did exit:') && !line.includes('process did exit: exitCode=0, signal=null'));
-      if (hasCrashLine) {
-        process.stderr.write('Detected browser crash.\n');
-        process.exit(1);
-      }
-    });
-  }
-
-  // Viewport size
-  if (options.viewportSize) {
-    try {
-      const [width, height] = options.viewportSize.split(',').map(n => parseInt(n, 10));
-      contextOptions.viewport = { width, height };
-    } catch (e) {
-      console.log('Invalid window size format: use "width, height", for example --window-size=800,600');
-      process.exit(0);
-    }
-  }
-
-  // Geolocation
-
-  if (options.geolocation) {
-    try {
-      const [latitude, longitude] = options.geolocation.split(',').map(n => parseFloat(n.trim()));
-      contextOptions.geolocation = {
-        latitude,
-        longitude
-      };
-    } catch (e) {
-      console.log('Invalid geolocation format: user lat, long, for example --geolocation="37.819722,-122.478611"');
-      process.exit(0);
-    }
-    contextOptions.permissions = ['geolocation'];
-  }
-
-  // User agent
-
-  if (options.userAgent)
-    contextOptions.userAgent = options.userAgent;
-
-  // Lang
-
-  if (options.lang)
-    contextOptions.locale = options.lang;
-
-  // Color scheme
-
-  if (options.colorScheme)
-    contextOptions.colorScheme = options.colorScheme as 'dark' | 'light';
-
-  // Timezone
-
-  if (options.timezone)
-    contextOptions.timezoneId = options.timezone;
-
-  // Storage
-
-  if (options.loadStorage)
-    contextOptions.storageState = options.loadStorage;
-
-  if (options.ignoreHttpsErrors)
-    contextOptions.ignoreHTTPSErrors = true;
-
-  // HAR
-
-  if (options.saveHar) {
-    contextOptions.recordHar = { path: path.resolve(process.cwd(), options.saveHar), mode: 'minimal' };
-    if (options.saveHarGlob)
-      contextOptions.recordHar.urlFilter = options.saveHarGlob;
-    contextOptions.serviceWorkers = 'block';
-  }
-
-  // Close app when the last window closes.
-
-  const context = await browser.newContext(contextOptions);
-
-  let closingBrowser = false;
-  async function closeBrowser() {
-    // We can come here multiple times. For example, saving storage creates
-    // a temporary page and we call closeBrowser again when that page closes.
-    if (closingBrowser)
-      return;
-    closingBrowser = true;
-    if (options.saveTrace)
-      await context.tracing.stop({ path: options.saveTrace });
-    if (options.saveStorage)
-      await context.storageState({ path: options.saveStorage }).catch(e => null);
-    if (options.saveHar)
-      await context.close();
-    await browser.close();
-  }
-
-  context.on('page', page => {
-    page.on('dialog', () => {});  // Prevent dialogs from being automatically dismissed.
-    page.on('close', () => {
-      const hasPage = browser.contexts().some(context => context.pages().length > 0);
-      if (hasPage)
-        return;
-      // Avoid the error when the last page is closed because the browser has been closed.
-      closeBrowser().catch(e => null);
-    });
-  });
-  process.on('SIGINT', async () => {
-    await closeBrowser();
-    process.exit(130);
-=======
->>>>>>> e6bc32b0
   });
 }
 
